import {inject} from '@loopback/core';
import {
  Filter,
  FilterExcludingWhere,
  repository
} from '@loopback/repository';
import {
  del, get,
  getModelSchemaRef, param,


  patch, post,




  put,

  requestBody,
  response
} from '@loopback/rest';
import {ApiPromise, Keyring, WsProvider} from '@polkadot/api';
import dotenv from 'dotenv';
import {xml2json} from 'xml-js';
import {People} from '../models';
import {PeopleRepository, PostRepository, TagRepository, UserCredentialRepository, UserRepository} from '../repositories';
import {Reddit, Rsshub, Twitter} from '../services';
dotenv.config()

export class PeopleController {
  constructor(
    @repository(PeopleRepository)
    public peopleRepository: PeopleRepository,
    @repository(PostRepository)
    public postRepository: PostRepository,
    @repository(TagRepository)
    public tagRepository: TagRepository,
    @repository(UserCredentialRepository)
    public userCredentialRepository: UserCredentialRepository,
    @repository(UserRepository)
    public userRepository: UserRepository,
    @inject('services.Twitter') protected twitterService: Twitter,
    @inject('services.Reddit') protected redditService: Reddit,
    @inject('services.Rsshub') protected rsshubService: Rsshub
  ) { }

  @post('/people')
  @response(200, {
    description: 'People model instance',
    content: {'application/json': {schema: getModelSchemaRef(People)}}
  })

  async create(
    @requestBody({
      content: {
        'application/json': {
          schema: getModelSchemaRef(People, {
            title: 'NewPeople',
          })
        }
      }
    })
    people: People
  ): Promise<People> {
    const findPeople = await this.peopleRepository.findOne({where: {platform_account_id: people.platform_account_id}})

    if (!findPeople) {
      const newPeople = await this.peopleRepository.create(people)
      // const wsProvider = new WsProvider('wss://rpc.myriad.systems')
      // const api = await ApiPromise.create({provider: wsProvider})

<<<<<<< HEAD
      // await api.isReady
      
=======
      await api.isReady

>>>>>>> 3b1109ea
      switch (newPeople.platform) {
        case "twitter":
          await this.createTwitterPostByPeople(newPeople)
          break

        case "reddit":
          await this.createRedditPostByPeople(newPeople)
          break

        case "facebook":
          await this.createFBPostByPeople(newPeople)
          break
      }

      return newPeople
    }

    return findPeople
  }

  @get('/people')
  @response(200, {
    description: 'Array of People model instances',
    content: {
      'application/json': {
        schema: {
          type: 'array',
          items: getModelSchemaRef(People, {includeRelations: true}),
        },
      },
    },
  })
  async find(
    @param.filter(People) filter?: Filter<People>,
  ): Promise<People[]> {
    return this.peopleRepository.find(filter);
  }

  // @get('/people/count')
  // @response(200, {
  //   description: 'People model count',
  //   content: {'application/json': {schema: CountSchema}},
  // })
  // async count(
  //   @param.where(People) where?: Where<People>,
  // ): Promise<Count> {
  //   return this.peopleRepository.count(where);
  // }

  // @patch('/people')
  // @response(200, {
  //   description: 'People PATCH success count',
  //   content: {'application/json': {schema: CountSchema}},
  // })
  // async updateAll(
  //   @requestBody({
  //     content: {
  //       'application/json': {
  //         schema: getModelSchemaRef(People, {partial: true}),
  //       },
  //     },
  //   })
  //   people: People,
  //   @param.where(People) where?: Where<People>,
  // ): Promise<Count> {
  //   return this.peopleRepository.updateAll(people, where);
  // }

  @get('/people/{id}')
  @response(200, {
    description: 'People model instance',
    content: {
      'application/json': {
        schema: getModelSchemaRef(People, {includeRelations: true}),
      },
    },
  })
  async findById(
    @param.path.string('id') id: string,
    @param.filter(People, {exclude: 'where'}) filter?: FilterExcludingWhere<People>
  ): Promise<People> {
    return this.peopleRepository.findById(id, filter);
  }

  @patch('/people/{id}')
  @response(204, {
    description: 'People PATCH success',
  })
  async updateById(
    @param.path.string('id') id: string,
    @requestBody({
      content: {
        'application/json': {
          schema: getModelSchemaRef(People, {partial: true}),
        },
      },
    })
    people: People,
  ): Promise<void> {
    await this.peopleRepository.updateById(id, people);
  }

  @put('/people/{id}')
  @response(204, {
    description: 'People PUT success',
  })
  async replaceById(
    @param.path.string('id') id: string,
    @requestBody() people: People,
  ): Promise<void> {
    await this.peopleRepository.replaceById(id, people);
  }

  @del('/people/{id}')
  @response(204, {
    description: 'People DELETE success',
  })
  async deleteById(@param.path.string('id') id: string): Promise<void> {
    await this.peopleRepository.deleteById(id);
  }

  async createTwitterPostByPeople(people: People): Promise<void> {
    try {
      const {data: tweets} = await this.twitterService.getActions(`users/${people.platform_account_id}/tweets?max_results=5&tweet.fields=attachments,entities,referenced_tweets`)
      const filterTweets = tweets.filter((post: any) => !post.referenced_tweets)
      const keyring = new Keyring({type: 'sr25519', ss58Format: 42});

      for (let i = 0; i < filterTweets.length; i++) {
        const tweet = filterTweets[i]
        const foundTweet = await this.postRepository.findOne({where: {textId: tweet.id, platform: "twitter"}})

        if (foundTweet) continue

        const userCredentials = await this.userCredentialRepository.findOne({where: {peopleId: people.id}})
        const tags = tweet.entities ? tweet.entities.hashtags ? tweet.entities.hashtags.map((hashtag: any) => hashtag.tag) : [] : []
        const hasMedia = tweet.attachments ? Boolean(tweet.attachments.media_keys) : false
        const newPost = {
          tags,
          hasMedia,
          platform: 'twitter',
          text: tweet.text,
          textId: tweet.id,
          link: `https://twitter.com/${people.username}/status/${tweet.id}`,
          peopleId: people.id,
          platformUser: {
            username: people.username,
            platform_account_id: people.platform_account_id
          },
          createdAt: new Date().toString()
        }

        if (userCredentials) {
          await this.postRepository.create({
            ...newPost,
            walletAddress: userCredentials.userId
          })
        }

        const result = await this.postRepository.create(newPost)
        const newKey = keyring.addFromUri('//' + result.id)
        await this.postRepository.updateById(result.id, {walletAddress: newKey.address})
      }
    } catch (err) { }
  }

  async createRedditPostByPeople(people: People): Promise<void> {
    try {
      const keyring = new Keyring({type: 'sr25519', ss58Format: 42});
      const {data: user} = await this.redditService.getActions(`u/${people.username}.json?limit=5`)
      const redditPost = await this.postRepository.find({where: {platform: 'reddit'}})

      user.children.filter((post: any) => {
        return !redditPost.find(e => post.data.id === e.textId) && post.kind === 't3'
      }).forEach(async (post: any) => {
        const e = post.data
        const newPost = {
          platformUser: {
            username: people.username,
            platform_account_id: people.platform_account_id,
          },
          tags: [],
          platform: 'reddit',
          title: e.title,
          text: e.selftext,
          textId: e.id,
          peopleId: people.id,
          hasMedia: e.media_metadata || e.is_reddit_media_domain ? true : false,
          link: `https://reddit.com/${e.id}`,
          createdAt: new Date().toString()
        }

        const userCredential = await this.userCredentialRepository.findOne({where: {peopleId: people.id}})

        if (userCredential) {
          await this.postRepository.create({
            ...newPost,
            walletAddress: userCredential.userId
          })
        }

        const result = await this.postRepository.create(newPost)
        const newKey = keyring.addFromUri('//' + result.id)

        await this.postRepository.updateById(result.id, {walletAddress: newKey.address})
      })
    } catch (err) { }
  }

  async createFBPostByPeople(people: People): Promise<void> {
    try {
      const keyring = new Keyring({type: 'sr25519', ss58Format: 42});
      const {data: user} = await this.rsshubService.getContents(people.platform, people.username)
      const resultJSON = await xml2json(user, {compact: true, trim: true})
      const response = JSON.parse(resultJSON)

      response.rss.channel.items.forEach(async (post: any) => {
        const newPost = await this.postRepository.create({
          platformUser: {
            username: people.username,
          },
          tags: [],
          platform: 'facebook',
          title: "",
          text: "",
          textId: "",
          peopleId: people.id,
          hasMedia: false,
          link: post.link._text,
          createdAt: new Date().toString()
        })
        const newKey = keyring.addFromUri('//' + newPost.id)
        await this.postRepository.updateById(newPost.id, {walletAddress: newKey.address})
      })
    } catch (err) { }
  }
}<|MERGE_RESOLUTION|>--- conflicted
+++ resolved
@@ -68,14 +68,9 @@
       const newPeople = await this.peopleRepository.create(people)
       // const wsProvider = new WsProvider('wss://rpc.myriad.systems')
       // const api = await ApiPromise.create({provider: wsProvider})
-
-<<<<<<< HEAD
+      
       // await api.isReady
-      
-=======
-      await api.isReady
-
->>>>>>> 3b1109ea
+     
       switch (newPeople.platform) {
         case "twitter":
           await this.createTwitterPostByPeople(newPeople)
