import {inject} from '@loopback/core';
import {
  Filter,
  FilterExcludingWhere,
  repository
} from '@loopback/repository';
import {
  get,
  getModelSchemaRef, param, post,






  requestBody,
  response
} from '@loopback/rest';
import {ApiPromise, Keyring, WsProvider} from '@polkadot/api';
import {Tag} from '../models';
import {PeopleRepository, PostRepository, TagRepository, UserCredentialRepository} from '../repositories';
import {Reddit, Twitter} from '../services';

export class TagController {
  constructor(
    @repository(TagRepository)
    public tagRepository: TagRepository,
    @repository(PeopleRepository)
    public peopleRepository: PeopleRepository,
    @repository(PostRepository)
    public postRepository: PostRepository,
    @repository(UserCredentialRepository)
    public userCredentialRepository: UserCredentialRepository,
    @inject('services.Twitter') protected twitterService: Twitter,
    @inject('services.Reddit') protected redditService: Reddit
  ) { }

  @post('/tags')
  @response(200, {
    description: 'Tag By Platform model instance',
    content: {'application/json': {schema: getModelSchemaRef(Tag)}},
  })
  async createTagByPlatform(
    @requestBody({
      content: {
        'application/json': {
          schema: getModelSchemaRef(Tag, {
            title: 'NewTag',

          }),
        },
      },
    })
    tag: Tag,
  ): Promise<any> {
    const keyword = tag.id.replace(/ /g, '').trim().toLowerCase();
    const foundTag = await this.tagRepository.findOne({where: {id: keyword}})
<<<<<<< HEAD
    
    // const wsProvider = new WsProvider('wss://rpc.myriad.systems')
    // const api = await ApiPromise.create({provider: wsProvider})
=======

    const wsProvider = new WsProvider('wss://rpc.myriad.systems')
    const api = await ApiPromise.create({provider: wsProvider})
>>>>>>> 3b1109ea

    // await api.isReady

    if (foundTag) return false

    const searchTwitter = await this.searchTweetsByKeyword(keyword)
    const searchFacebook = await this.searchFbPostsByKeyword(keyword)
    const searchReddit = await this.searchRedditPostByKeyword(keyword)

    if (searchTwitter || searchFacebook || searchReddit) {
      return this.tagRepository.create({
        ...tag,
        id: keyword
      })
    }

    return false
  }

  // @get('/tags/count')
  // @response(200, {
  //   description: 'Tag model count',
  //   content: {'application/json': {schema: CountSchema}},
  // })
  // async count(
  //   @param.where(Tag) where?: Where<Tag>,
  // ): Promise<Count> {
  //   return this.tagRepository.count(where);
  // }

  @get('/tags')
  @response(200, {
    description: 'Array of Tag model instances',
    content: {
      'application/json': {
        schema: {
          type: 'array',
          items: getModelSchemaRef(Tag, {includeRelations: true}),
        },
      },
    },
  })
  async find(
    @param.filter(Tag) filter?: Filter<Tag>,
  ): Promise<Tag[]> {
    return this.tagRepository.find(filter);
  }

  // @patch('/tags')
  // @response(200, {
  //   description: 'Tag PATCH success count',
  //   content: {'application/json': {schema: CountSchema}},
  // })
  // async updateAll(
  //   @requestBody({
  //     content: {
  //       'application/json': {
  //         schema: getModelSchemaRef(Tag, {partial: true}),
  //       },
  //     },
  //   })
  //   tag: Tag,
  //   @param.where(Tag) where?: Where<Tag>,
  // ): Promise<Count> {
  //   return this.tagRepository.updateAll(tag, where);
  // }

  @get('/tags/{id}')
  @response(200, {
    description: 'Tag model instance',
    content: {
      'application/json': {
        schema: getModelSchemaRef(Tag, {includeRelations: true}),
      },
    },
  })
  async findById(
    @param.path.string('id') id: string,
    @param.filter(Tag, {exclude: 'where'}) filter?: FilterExcludingWhere<Tag>
  ): Promise<Tag> {
    return this.tagRepository.findById(id, filter);
  }

  // @patch('/tags/{id}')
  // @response(204, {
  //   description: 'Tag PATCH success',
  // })
  // async updateById(
  //   @param.path.string('id') id: string,
  //   @requestBody({
  //     content: {
  //       'application/json': {
  //         schema: getModelSchemaRef(Tag, {partial: true}),
  //       },
  //     },
  //   })
  //   tag: Tag,
  // ): Promise<void> {
  //   await this.tagRepository.updateById(id, tag);
  // }

  // @put('/tags/{id}')
  // @response(204, {
  //   description: 'Tag PUT success',
  // })
  // async replaceById(
  //   @param.path.string('id') id: string,
  //   @requestBody() tag: Tag,
  // ): Promise<void> {
  //   await this.tagRepository.replaceById(id, tag);
  // }

  // @del('/tags/{id}')
  // @response(204, {
  //   description: 'Tag DELETE success',
  // })
  // async deleteById(@param.path.string('id') id: string): Promise<void> {
  //   await this.tagRepository.deleteById(id);
  // }

  async searchTweetsByKeyword(keyword: string): Promise<Boolean> {
    try {
      const {data: posts, includes} = await this.twitterService.getActions(`tweets/search/recent?max_results=10&tweet.fields=referenced_tweets,attachments,entities&expansions=author_id&user.fields=id,username&query=%23${keyword}`)
      const keyring = new Keyring({type: 'sr25519', ss58Format: 42});

      if (!posts) return false

      const {users} = includes
      const filterPost = posts.filter((post: any) => !post.referenced_tweets)

      for (let i = 0; i < filterPost.length; i++) {
        const post = filterPost[i]
        const foundPost = await this.postRepository.findOne({where: {textId: post.id, platform: 'twitter'}})
        const username = users.find((user: any) => user.id === post.author_id).username

        if (foundPost) continue

        const tags = post.entities ? post.entities.hashtags ? post.entities.hashtags.map((hashtag: any) => hashtag.tag.toLowerCase()) : [] : []
        const hasMedia = post.attachments ? Boolean(post.attachments.media_keys) : false

        const newPost = {
          tags,
          hasMedia,
          platform: "twitter",
          text: post.text,
          textId: post.id,
          link: `https://twitter.com/${username}/status/${post.id}`,
          platformUser: {
            username,
            platform_account_id: post.author_id
          },
          createdAt: new Date().toString()
        }

        const foundPeople = await this.peopleRepository.findOne({where: {platform_account_id: post.author_id}})

        if (foundPeople) {
          const userCredential = await this.userCredentialRepository.findOne({where: {peopleId: foundPeople.id}})

          if (userCredential) {
            await this.postRepository.create({
              ...newPost,
              walletAddress: userCredential.id,
              peopleId: foundPeople.id
            })
          }

          const result = await this.postRepository.create({
            ...newPost,
            peopleId: foundPeople.id
          })
          const newKey = keyring.addFromUri('//' + result.id)

          await this.postRepository.updateById(result.id, {walletAddress: newKey.address})
        }

        const result = await this.postRepository.create(newPost)
        const newKey = keyring.addFromUri('//' + result.id)

        await this.postRepository.updateById(result.id, {walletAddress: newKey.address})
      }

      return true
    } catch (err) { }

    return false
  }

  async searchFbPostsByKeyword(keyword: string): Promise<boolean> {
    return false
  }

  async searchRedditPostByKeyword(keyword: string): Promise<boolean> {
    try {
      const {data} = await this.redditService.getActions(`search.json?q=${keyword}&sort=new&limit=5`)
      const keyring = new Keyring({type: 'sr25519', ss58Format: 42});

      if (data.children.length === 0) return false

      data.children.filter((post: any) => {
        return post.kind === 't3'
      }).forEach(async (post: any) => {
        const e = post.data
        const foundPerson = await this.peopleRepository.findOne({where: {username: e.author}})
        const newPost = {
          platformUser: {
            username: e.author,
            platform_account_id: e.author_fullname
          },
          tags: [keyword],
          platform: 'reddit',
          title: e.title,
          text: e.selftext,
          textId: e.id,
          hasMedia: e.media_metadata || e.is_reddit_media_domain ? true : false,
          link: `https://www.reddit.com/${e.id}`,
          createdAt: new Date().toString()
        }

        if (foundPerson) {
          const userCredential = await this.userCredentialRepository.findOne({where: {peopleId: foundPerson.id}})

          if (userCredential) {
            await this.postRepository.create({
              ...newPost,
              peopleId: foundPerson.id,
              walletAddress: userCredential.userId
            })
          }

          const result = await this.postRepository.create({
            ...newPost,
            peopleId: foundPerson.id
          })
          const newKey = keyring.addFromUri('//' + result.id)

          await this.postRepository.updateById(result.id, {walletAddress: newKey.address})
        }

        const result = await this.postRepository.create(newPost)
        const newKey = keyring.addFromUri('//' + result.id)

        await this.postRepository.updateById(result.id, {walletAddress: newKey.address})
      })

      return true
    } catch (e) { }

    return false
  }
}<|MERGE_RESOLUTION|>--- conflicted
+++ resolved
@@ -55,15 +55,9 @@
   ): Promise<any> {
     const keyword = tag.id.replace(/ /g, '').trim().toLowerCase();
     const foundTag = await this.tagRepository.findOne({where: {id: keyword}})
-<<<<<<< HEAD
     
     // const wsProvider = new WsProvider('wss://rpc.myriad.systems')
     // const api = await ApiPromise.create({provider: wsProvider})
-=======
-
-    const wsProvider = new WsProvider('wss://rpc.myriad.systems')
-    const api = await ApiPromise.create({provider: wsProvider})
->>>>>>> 3b1109ea
 
     // await api.isReady
 
