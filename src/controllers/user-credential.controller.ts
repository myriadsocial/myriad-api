import {inject} from '@loopback/core';
import {
  Filter,
  FilterExcludingWhere,
  repository
} from '@loopback/repository';
import {
  del,
  get,
  getModelSchemaRef,
  HttpErrors,
  param,
  patch,
  post,
  requestBody,
  response
} from '@loopback/rest';
import {Keyring} from '@polkadot/api';
import {encodeAddress} from '@polkadot/keyring';
import {u8aToHex} from '@polkadot/util';
import {KeypairType} from '@polkadot/util-crypto/types';
import {polkadotApi} from '../helpers/polkadotApi';
import {TransactionWithRelations, UserCredential} from '../models';
import {
<<<<<<< HEAD
  DetailTransactionRepository, PeopleRepository,TokenRepository, TransactionRepository, UserCredentialRepository,
=======
  DetailTransactionRepository,
  PeopleRepository,
  PostRepository,
  TokenRepository,
  TransactionRepository,
  UserCredentialRepository,
  UserRepository
>>>>>>> 7bfa0a98
} from '../repositories';
import {Facebook, Reddit, Twitter} from '../services';
import {User} from '../interfaces'

export class UserCredentialController {
  constructor(
    @repository(UserCredentialRepository)
    public userCredentialRepository: UserCredentialRepository,
    @repository(PeopleRepository)
    public peopleRepository: PeopleRepository,
<<<<<<< HEAD
    @repository(DetailTransactionRepository) public detailTransactionRepository: DetailTransactionRepository,
    @repository(TransactionRepository) public transactionRepository: TransactionRepository,
    @repository(TokenRepository) public tokenRepository: TokenRepository,
    @inject('services.Twitter') protected twitterService: Twitter,
    @inject('services.Reddit') protected redditService: Reddit,
    @inject('services.Facebook') protected facebookService: Facebook,
=======
    @repository(PostRepository)
    public postRepository: PostRepository,
    @repository(UserRepository)
    public userRepository: UserRepository,
    @repository(DetailTransactionRepository)
    public detailTransactionRepository: DetailTransactionRepository,
    @repository(TransactionRepository)
    public transactionRepository: TransactionRepository,
    @repository(TokenRepository)
    public tokenRepository: TokenRepository,
    @inject('services.Twitter')
    protected twitterService: Twitter,
    @inject('services.Reddit')
    protected redditService: Reddit,
    @inject('services.Rsshub')
    protected rsshubService: Rsshub,
    @inject('services.Facebook')
    protected facebookService: Facebook,
>>>>>>> 7bfa0a98
  ) { }

  @post('/user-credentials')
  @response(200, {
    description: 'UserCredential model instance',
    content: {'application/json': {schema: getModelSchemaRef(UserCredential)}},
  })
  async create(
    @requestBody({
      content: {
        'application/json': {
          schema: getModelSchemaRef(UserCredential, {
            title: 'NewUserCredential',

          }),
        },
      },
    })
    userCredential: UserCredential,
  ): Promise<UserCredential> {
    return this.userCredentialRepository.create(userCredential)
  }

  @post('/verify')
  @response(200, {
    description: 'Verify User'
  })
  async verifyUser(
    @requestBody() verifyUser: {publicKey: string, username: string, platform: string}
  ): Promise<Boolean> {
    const {publicKey, platform, username} = verifyUser

    switch (platform) {
      case 'twitter':
        const {data: user} = await this.twitterService.getActions(`users/by/username/${username}?user.fields=profile_image_url`)

        if (!user) throw new HttpErrors.NotFound('Invalid username')

        const {data: tweets} = await this.twitterService.getActions(`users/${user.id}/tweets?max_results=5`)

        const foundTwitterPublicKey = tweets[0].text.split(' ').find((tweet: string) => tweet === publicKey)

        if (!foundTwitterPublicKey) throw new HttpErrors.NotFound('Cannot find specified post')

        const twitterCredential = await this.createCredential({
          platform_account_id: user.id,
          platform: platform,
          username: user.username,
          profile_image_url: user.profile_image_url ? user.profile_image_url.replace('normal', '400x400') : ''
        }, publicKey)

<<<<<<< HEAD
        this.transferTipsToUser(twitterCredential)

        // const statusTransfer = await this.transferTipsToUser(twitterCredential, user.id)

        // if(!statusTransfer) throw new HttpErrors.NotFound('RPC Lost Connection')

=======
>>>>>>> 7bfa0a98
        this.fetchFollowing(user.id)

        return true

      case 'reddit':
        const {data: redditUser} = await this.redditService.getActions(`user/${username}/about.json`)

        const {data: foundRedditPost} = await this.redditService.getActions(`user/${username}/.json?limit=1`)

        if (foundRedditPost.children.length === 0) throw new HttpErrors.NotFound('Cannot find the spesified post')

        const foundRedditPublicKey = foundRedditPost.children[0].data.title.split(' ').find((post: string) => post === publicKey)

        if (!foundRedditPublicKey) throw new HttpErrors.NotFound('Cannot find specified post')

        const redditCredential = await this.createCredential({
          platform_account_id: 't2_' + redditUser.id,
          platform: 'reddit',
          username: redditUser.name,
          profile_image_url: redditUser.icon_img ? redditUser.icon_img.split('?')[0] : ''
        }, publicKey)

<<<<<<< HEAD
        this.transferTipsToUser(redditCredential)

        // const statusTransferReddit = await this.transferTipsToUser(redditCredential, 't2_' + redditUser.id)

        // if (!statusTransferReddit) throw new HttpErrors.NotFound('RPC Lost Connection')

=======
>>>>>>> 7bfa0a98
        return true

      case 'facebook':
        const split = username.split('/')
        const fbUsername = split[3]
        const postId = split[5]

        const data = await this.facebookService.getActions(fbUsername, postId)
        const foundIndex = data.search(publicKey)
        const foundPublicKey = data.substring(foundIndex, foundIndex + 50)

        if (foundIndex === -1) throw new HttpErrors.NotFound('Cannot find specified post - found index')
        if (foundPublicKey.replace('"', '').trim() !== publicKey) throw new HttpErrors.NotFound('Cannot find specified post')

        const facebookCredential = await this.createCredentialFB({
          platform: 'facebook',
          username: fbUsername,
        }, publicKey)

<<<<<<< HEAD
        this.transferTipsToUser(facebookCredential);

        // const statusTransferFacebook = await this.transferTipsToUser(facebookCredential, fbUsername)

        // if (!statusTransferFacebook) throw new HttpErrors.NotFound('RPC Lost Connection')

=======
>>>>>>> 7bfa0a98
        return true

      default:
        throw new HttpErrors.NotFound('Platform does not exist')
    }
  }

  @get('/user-credentials')
  @response(200, {
    description: 'Array of UserCredential model instances',
    content: {
      'application/json': {
        schema: {
          type: 'array',
          items: getModelSchemaRef(UserCredential, {includeRelations: true}),
        },
      },
    },
  })
  async find(
    @param.filter(UserCredential) filter?: Filter<UserCredential>,
  ): Promise<UserCredential[]> {
    return this.userCredentialRepository.find(filter);
  }

  @get('/user-credentials/{id}')
  @response(200, {
    description: 'UserCredential model instance',
    content: {
      'application/json': {
        schema: getModelSchemaRef(UserCredential, {includeRelations: true}),
      },
    },
  })
  async findById(
    @param.path.string('id') id: string,
    @param.filter(UserCredential, {exclude: 'where'}) filter?: FilterExcludingWhere<UserCredential>
  ): Promise<UserCredential> {
    return this.userCredentialRepository.findById(id, filter);
  }

  @patch('/user-credentials/{id}')
  @response(204, {
    description: 'UserCredential PATCH success',
  })
  async updateById(
    @param.path.string('id') id: string,
    @requestBody({
      content: {
        'application/json': {
          schema: getModelSchemaRef(UserCredential, {partial: true}),
        },
      },
    })
    userCredential: UserCredential,
  ): Promise<void> {
    await this.userCredentialRepository.updateById(id, userCredential);
  }

  @del('/user-credentials/{id}')
  @response(204, {
    description: 'UserCredential DELETE success',
  })
  async deleteById(@param.path.string('id') id: string): Promise<void> {
    await this.userCredentialRepository.deleteById(id);
  }

  async transferTipsToUser(credential: UserCredential): Promise<void> {
    const keyring = new Keyring({
      type: process.env.MYRIAD_CRYPTO_TYPE as KeypairType,
    });
    const from = keyring.addFromUri('//' + credential.peopleId);
    const gasFee = 125000147
    const to = credential.userId
    const totalToken = await this.tokenRepository.count()

    for (let i = 0; i < totalToken.count; i++) {
      const token = (await this.tokenRepository.find({
        limit: 1,
        skip: i
      }))[0]

      const tokenId = token.id
      const rpc_address = token.rpc_address
      const address_format = token.address_format

      const totalTransaction = await this.transactionRepository.count({
        to: u8aToHex(from.publicKey),
        hasSendToUser: false,
        tokenId: tokenId
      })

      try {
        if (!totalTransaction) throw new Error("No transactions")

        const api = await polkadotApi(rpc_address);

        for (let j = 0; j < totalTransaction.count; j++) {
          const transaction = (await this.transactionRepository.find({
            where: {
              to: u8aToHex(from.publicKey),
              hasSendToUser: false,
              tokenId: tokenId
            },
            limit: 1,
            skip: j
          }))[0]

          const encodeTo = encodeAddress(to, address_format)
          const {data: balance} = await api.query.system.account(from.publicKey)

          if (balance.free.toNumber()) {
            const transfer = api.tx.balances.transfer(encodeTo, Number(transaction.value - gasFee))
            const txHash = await transfer.signAndSend(from)

            this.transactionRepository.updateById(transaction.id, {
              hasSendToUser: true
            })

            this.transactionRepository.create({
              trxHash: txHash.toString(),
              from: transaction.from,
              to: to,
              value: transaction.value - gasFee,
              state: "success",
              tokenId: token.id,
              hasSendToUser: true
            })

            const foundDetailTransaction = await this.detailTransactionRepository.findOne({
              where: {
                userId: to
              }
            })

            if (foundDetailTransaction) {
              this.detailTransactionRepository.updateById(foundDetailTransaction.id, {
                sentToMe: foundDetailTransaction.sentToMe + (balance.free.toNumber() - gasFee)
              })
            }
          }
        }

        await api.disconnect()
      } catch (err) { }
    }
  }

  async createCredentialFB(user: User, publicKey: string): Promise<UserCredential> {
    const credentials = await this.userCredentialRepository.find({
      where: {
        userId: publicKey
      }
    })

    for (let i = 0; i < credentials.length; i++) {
      const person = await this.peopleRepository.findOne({
        where: {
          id: credentials[i].peopleId
        }
      })

      if (person && person.platform === user.platform) {
        if (person.username !== user.username) {
          throw new HttpErrors.NotFound(`This ${person.platform} does not belong to you!`)
        }
      }
    }

    const foundPeople = await this.peopleRepository.findOne({
      where: {
        username: user.username,
        platform: user.platform
      }
    })

    if (foundPeople) {
      const foundCredential = await this.userCredentialRepository.findOne({
        where: {
          peopleId: foundPeople.id
        }
      })

      if (!foundCredential) {
        return this.peopleRepository.userCredential(foundPeople.id).create({
          userId: publicKey,
          isLogin: true
        })
      }

      if (foundCredential.userId === publicKey) {
        this.userCredentialRepository.updateById(foundCredential.id, {
          isLogin: true
        })

        foundCredential.isLogin = true

        return foundCredential
      }

      throw new HttpErrors.NotFound('Credential not valid')
    }

    const newPeople = await this.peopleRepository.create({
      username: user.username,
      platform: user.platform,
    })

    return this.peopleRepository.userCredential(newPeople.id).create({
      userId: publicKey,
      isLogin: true
    })
  }

  async createCredential(user: User, publicKey: string): Promise<UserCredential> {
    // Verify credential
    const credentials = await this.userCredentialRepository.find({
      where: {
        userId: publicKey
      }
    })

    for (let i = 0; i < credentials.length; i++) {
      const person = await this.peopleRepository.findOne({
        where: {
          id: credentials[i].peopleId
        }
      })

      if (person && person.platform === user.platform) {
        if (person.platform_account_id !== user.platform_account_id) {
          throw new HttpErrors.NotFound(`This ${person.platform} does not belong to you!`)
        }
      }
    }

    const foundPeople = await this.peopleRepository.findOne({
      where: {
        platform_account_id: user.platform_account_id,
        platform: user.platform
      }
    })

    if (foundPeople) {
      const foundCredential = await this.userCredentialRepository.findOne({
        where: {
          peopleId: foundPeople.id
        }
      })

      if (!foundCredential) {
        return this.peopleRepository.userCredential(foundPeople.id).create({
          userId: publicKey,
          isLogin: true
        })
      }

      if (foundCredential.userId === publicKey) {
        this.userCredentialRepository.updateById(foundCredential.id, {
          isLogin: true
        })

        foundCredential.isLogin = true

        return foundCredential
      }

      throw new HttpErrors.NotFound('Credential not valid')
    }

    const newPeople = await this.peopleRepository.create({
      username: user.username,
      platform_account_id: user.platform_account_id,
      platform: user.platform,
      profile_image_url: user.profile_image_url
    })

    return this.peopleRepository.userCredential(newPeople.id).create({
      userId: publicKey,
      isLogin: true
    })
  }

  async fetchFollowing(platform_account_id: string): Promise<void> {
    const {data: following} = await this.twitterService.getActions(`users/${platform_account_id}/following?user.fields=profile_image_url`)

    for (let i = 0; i < following.length; i++) {
      const person = following[i]
      const foundPerson = await this.peopleRepository.findOne({
        where: {
          platform_account_id: person.id
        }
      })

      if (!foundPerson) {
        this.peopleRepository.create({
          username: person.username,
          platform_account_id: person.id,
          profile_image_url: person.profile_image_url.replace('normal', '400x400'),
          platform: 'twitter',
          hide: false,
        })
      }
    }
  }

  groupByToken(transactions: TransactionWithRelations[]) {
    const groupByToken: any = {}

    for (let j = 0; j < transactions.length; j++) {
      if (groupByToken[transactions[j].token.rpc_address] === undefined) {
        groupByToken[transactions[j].token.rpc_address] = []
      }

      groupByToken[transactions[j].token.rpc_address].push(transactions[j])
    }

    return groupByToken
  }
}<|MERGE_RESOLUTION|>--- conflicted
+++ resolved
@@ -22,17 +22,8 @@
 import {polkadotApi} from '../helpers/polkadotApi';
 import {TransactionWithRelations, UserCredential} from '../models';
 import {
-<<<<<<< HEAD
   DetailTransactionRepository, PeopleRepository,TokenRepository, TransactionRepository, UserCredentialRepository,
-=======
-  DetailTransactionRepository,
-  PeopleRepository,
-  PostRepository,
-  TokenRepository,
-  TransactionRepository,
-  UserCredentialRepository,
-  UserRepository
->>>>>>> 7bfa0a98
+
 } from '../repositories';
 import {Facebook, Reddit, Twitter} from '../services';
 import {User} from '../interfaces'
@@ -43,33 +34,12 @@
     public userCredentialRepository: UserCredentialRepository,
     @repository(PeopleRepository)
     public peopleRepository: PeopleRepository,
-<<<<<<< HEAD
     @repository(DetailTransactionRepository) public detailTransactionRepository: DetailTransactionRepository,
     @repository(TransactionRepository) public transactionRepository: TransactionRepository,
     @repository(TokenRepository) public tokenRepository: TokenRepository,
     @inject('services.Twitter') protected twitterService: Twitter,
     @inject('services.Reddit') protected redditService: Reddit,
     @inject('services.Facebook') protected facebookService: Facebook,
-=======
-    @repository(PostRepository)
-    public postRepository: PostRepository,
-    @repository(UserRepository)
-    public userRepository: UserRepository,
-    @repository(DetailTransactionRepository)
-    public detailTransactionRepository: DetailTransactionRepository,
-    @repository(TransactionRepository)
-    public transactionRepository: TransactionRepository,
-    @repository(TokenRepository)
-    public tokenRepository: TokenRepository,
-    @inject('services.Twitter')
-    protected twitterService: Twitter,
-    @inject('services.Reddit')
-    protected redditService: Reddit,
-    @inject('services.Rsshub')
-    protected rsshubService: Rsshub,
-    @inject('services.Facebook')
-    protected facebookService: Facebook,
->>>>>>> 7bfa0a98
   ) { }
 
   @post('/user-credentials')
@@ -121,15 +91,12 @@
           profile_image_url: user.profile_image_url ? user.profile_image_url.replace('normal', '400x400') : ''
         }, publicKey)
 
-<<<<<<< HEAD
         this.transferTipsToUser(twitterCredential)
 
         // const statusTransfer = await this.transferTipsToUser(twitterCredential, user.id)
 
         // if(!statusTransfer) throw new HttpErrors.NotFound('RPC Lost Connection')
 
-=======
->>>>>>> 7bfa0a98
         this.fetchFollowing(user.id)
 
         return true
@@ -152,15 +119,12 @@
           profile_image_url: redditUser.icon_img ? redditUser.icon_img.split('?')[0] : ''
         }, publicKey)
 
-<<<<<<< HEAD
         this.transferTipsToUser(redditCredential)
 
         // const statusTransferReddit = await this.transferTipsToUser(redditCredential, 't2_' + redditUser.id)
 
         // if (!statusTransferReddit) throw new HttpErrors.NotFound('RPC Lost Connection')
 
-=======
->>>>>>> 7bfa0a98
         return true
 
       case 'facebook':
@@ -180,15 +144,12 @@
           username: fbUsername,
         }, publicKey)
 
-<<<<<<< HEAD
         this.transferTipsToUser(facebookCredential);
 
         // const statusTransferFacebook = await this.transferTipsToUser(facebookCredential, fbUsername)
 
         // if (!statusTransferFacebook) throw new HttpErrors.NotFound('RPC Lost Connection')
 
-=======
->>>>>>> 7bfa0a98
         return true
 
       default:
