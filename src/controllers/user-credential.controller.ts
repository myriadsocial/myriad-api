import {inject} from '@loopback/core';
import {
  Filter,
  FilterExcludingWhere,
  repository
} from '@loopback/repository';
import {
  del,
  get,
  getModelSchemaRef,
  param,
  patch,
  post,
  requestBody,
  response
} from '@loopback/rest';
import {UserCredential, VerifyUser} from '../models';
import {PeopleRepository, PostRepository, UserCredentialRepository} from '../repositories';
<<<<<<< HEAD
import {Reddit, Rsshub, Twitter, Facebook} from '../services';
import {polkadotApi} from '../helpers/polkadotApi'
import {Keyring} from '@polkadot/api'
=======
import {Facebook, Reddit, Rsshub, Twitter} from '../services';
>>>>>>> 6e72b1ea

export class UserCredentialController {
  constructor(
    @repository(UserCredentialRepository)
    public userCredentialRepository: UserCredentialRepository,
    @repository(PeopleRepository)
    public peopleRepository: PeopleRepository,
    @repository(PostRepository)
    public postRepository: PostRepository,
    @inject('services.Twitter') protected twitterService: Twitter,
    @inject('services.Reddit') protected redditService: Reddit,
    @inject('services.Rsshub') protected rsshubService: Rsshub,
    @inject('services.Facebook') protected facebookService: Facebook
  ) { }

  @post('/user-credentials')
  @response(200, {
    description: 'UserCredential model instance',
    content: {'application/json': {schema: getModelSchemaRef(UserCredential)}},
  })
  async create(
    @requestBody({
      content: {
        'application/json': {
          schema: getModelSchemaRef(UserCredential, {
            title: 'NewUserCredential',

          }),
        },
      },
    })
    userCredential: UserCredential,
  ): Promise<UserCredential> {
    return this.userCredentialRepository.create(userCredential)
  }

  @post('/user-credentials/verify')
  @response(200, {
    desciption: `Verify User`,
    content: {'application/json': {schema: getModelSchemaRef(VerifyUser)}},
  })
  async verify(
    @requestBody({
      content: {
        'application/json': {
          schema: getModelSchemaRef(VerifyUser, {
            title: 'NewVerifyUser',

          }),
        },
      },
    }) verifyUser: VerifyUser
  ): Promise<Boolean> {
    const {userId, peopleId} = verifyUser

    try {
      const foundPeople = await this.peopleRepository.findOne({where: {id: peopleId}})
      const foundCredential = await this.userCredentialRepository.findOne({where: {userId, peopleId}})

      if (!foundPeople) return false
      if (!foundCredential) return false

      const {username, platform_account_id, platform} = foundPeople

      switch (platform) {
        case "twitter":
          const {data: tweets} = await this.twitterService.getActions(`users/${platform_account_id}}/tweets?max_results=5`)
          const twitterPublicKey = tweets[0].text.replace(/\n/g, ' ').split(' ')[7]

          if (userId === twitterPublicKey) {
            await this.transferEscorwToUser(peopleId, userId)

            return true
          }

          await this.userCredentialRepository.deleteById(foundCredential.id)

          return false

        case "reddit":
          const {data: redditPosts} = await this.redditService.getActions(`u/${username}.json?limit=1`)
          const redditPublicKey = redditPosts.children[0].data.title.replace(/n/g, ' ').split(' ')[7]
<<<<<<< HEAD
          
          if (userId === redditPublicKey) {
            await this.transferEscorwToUser(peopleId, userId)
            return true
          }
          
=======

          if (userId === redditPublicKey) return true

>>>>>>> 6e72b1ea
          await this.userCredentialRepository.deleteById(foundCredential.id)

          return false

        case "facebook":
          let facebookPublicKey = null

          const {data: facebookPosts} = await this.facebookService.getActions(platform_account_id, '')
          const publicKey = "Saying hi to #MyriadNetwork Public Key: "
          const indexFBPublicKey = facebookPosts.search(publicKey)

          if (indexFBPublicKey >= 0) {
            const index = indexFBPublicKey + publicKey.length
            facebookPublicKey = facebookPosts.substring(index, index + 49)
          }

<<<<<<< HEAD
          if (userId === facebookPublicKey) {
            await this.transferEscorwToUser(peopleId, userId)
            return true
          }
          
=======
          if (userId === facebookPublicKey) return true

>>>>>>> 6e72b1ea
          await this.userCredentialRepository.deleteById(foundCredential.id)

          return false

        default:
          return false
      }
    } catch (err) {
      return false
    }
  }

  // @get('/user-credentials/count')
  // @response(200, {
  //   description: 'UserCredential model count',
  //   content: {'application/json': {schema: CountSchema}},
  // })
  // async count(
  //   @param.where(UserCredential) where?: Where<UserCredential>,
  // ): Promise<Count> {
  //   return this.userCredentialRepository.count(where);
  // }

  @get('/user-credentials')
  @response(200, {
    description: 'Array of UserCredential model instances',
    content: {
      'application/json': {
        schema: {
          type: 'array',
          items: getModelSchemaRef(UserCredential, {includeRelations: true}),
        },
      },
    },
  })
  async find(
    @param.filter(UserCredential) filter?: Filter<UserCredential>,
  ): Promise<UserCredential[]> {
    return this.userCredentialRepository.find(filter);
  }

  // @patch('/user-credentials')
  // @response(200, {
  //   description: 'UserCredential PATCH success count',
  //   content: {'application/json': {schema: CountSchema}},
  // })
  // async updateAll(
  //   @requestBody({
  //     content: {
  //       'application/json': {
  //         schema: getModelSchemaRef(UserCredential, {partial: true}),
  //       },
  //     },
  //   })
  //   userCredential: UserCredential,
  //   @param.where(UserCredential) where?: Where<UserCredential>,
  // ): Promise<Count> {
  //   return this.userCredentialRepository.updateAll(userCredential, where);
  // }

  @get('/user-credentials/{id}')
  @response(200, {
    description: 'UserCredential model instance',
    content: {
      'application/json': {
        schema: getModelSchemaRef(UserCredential, {includeRelations: true}),
      },
    },
  })
  async findById(
    @param.path.string('id') id: string,
    @param.filter(UserCredential, {exclude: 'where'}) filter?: FilterExcludingWhere<UserCredential>
  ): Promise<UserCredential> {
    return this.userCredentialRepository.findById(id, filter);
  }

  @patch('/user-credentials/{id}')
  @response(204, {
    description: 'UserCredential PATCH success',
  })
  async updateById(
    @param.path.string('id') id: string,
    @requestBody({
      content: {
        'application/json': {
          schema: getModelSchemaRef(UserCredential, {partial: true}),
        },
      },
    })
    userCredential: UserCredential,
  ): Promise<void> {
    await this.userCredentialRepository.updateById(id, userCredential);
  }

  // @put('/user-credentials/{id}')
  // @response(204, {
  //   description: 'UserCredential PUT success',
  // })
  // async replaceById(
  //   @param.path.string('id') id: string,
  //   @requestBody() userCredential: UserCredential,
  // ): Promise<void> {
  //   await this.userCredentialRepository.replaceById(id, userCredential);
  // }

  @del('/user-credentials/{id}')
  @response(204, {
    description: 'UserCredential DELETE success',
  })
  async deleteById(@param.path.string('id') id: string): Promise<void> {
    await this.userCredentialRepository.deleteById(id);
  }

  async transferEscorwToUser(peopleId:string, userId:string): Promise<void> {
    const posts = await this.postRepository.find({
      where: {
        peopleId,
        walletAddress: {
          neq: userId
        }
      }
    })

    const api = await polkadotApi()
    const keyring = new Keyring({type: 'sr25519', ss58Format: 214});

    for (let i = 0; i < posts.length; i++) {
      const post = posts[i]
      const from = keyring.addFromUri('//' + post.id)
      const to = userId
      const {data:balance} = await api.query.system.account(from.address)

      if (balance.free.toNumber()) {
        const transfer = api.tx.balances.transfer(to, balance.free)

        await transfer.signAndSend(from)
      }
    }

    await api.disconnect()
  }
}<|MERGE_RESOLUTION|>--- conflicted
+++ resolved
@@ -16,13 +16,9 @@
 } from '@loopback/rest';
 import {UserCredential, VerifyUser} from '../models';
 import {PeopleRepository, PostRepository, UserCredentialRepository} from '../repositories';
-<<<<<<< HEAD
 import {Reddit, Rsshub, Twitter, Facebook} from '../services';
 import {polkadotApi} from '../helpers/polkadotApi'
 import {Keyring} from '@polkadot/api'
-=======
-import {Facebook, Reddit, Rsshub, Twitter} from '../services';
->>>>>>> 6e72b1ea
 
 export class UserCredentialController {
   constructor(
@@ -105,18 +101,12 @@
         case "reddit":
           const {data: redditPosts} = await this.redditService.getActions(`u/${username}.json?limit=1`)
           const redditPublicKey = redditPosts.children[0].data.title.replace(/n/g, ' ').split(' ')[7]
-<<<<<<< HEAD
           
           if (userId === redditPublicKey) {
             await this.transferEscorwToUser(peopleId, userId)
             return true
           }
           
-=======
-
-          if (userId === redditPublicKey) return true
-
->>>>>>> 6e72b1ea
           await this.userCredentialRepository.deleteById(foundCredential.id)
 
           return false
@@ -133,16 +123,11 @@
             facebookPublicKey = facebookPosts.substring(index, index + 49)
           }
 
-<<<<<<< HEAD
           if (userId === facebookPublicKey) {
             await this.transferEscorwToUser(peopleId, userId)
             return true
           }
           
-=======
-          if (userId === facebookPublicKey) return true
-
->>>>>>> 6e72b1ea
           await this.userCredentialRepository.deleteById(foundCredential.id)
 
           return false
