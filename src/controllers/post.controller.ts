import {
  Count,
  CountSchema,
  Filter,
  FilterExcludingWhere,
  repository,
  Where
} from '@loopback/repository';
import {
  del, get,
  getModelSchemaRef, param,


  patch, post,




  put,

  requestBody,
  response
} from '@loopback/rest';
import {ApiPromise, Keyring, WsProvider} from '@polkadot/api';
import {Post} from '../models';
import {Wallet} from '../models/wallet.model';
import {PostRepository, UserCredentialRepository} from '../repositories';

export class PostController {
  constructor(
    @repository(PostRepository)
    public postRepository: PostRepository,
    @repository(UserCredentialRepository)
    public userCredentialRepository: UserCredentialRepository,
  ) { }

  @post('/posts')
  @response(200, {
    description: 'Post model instance',
    content: {'application/json': {schema: getModelSchemaRef(Post)}},
  })
  async create(
    @requestBody({
      content: {
        'application/json': {
          schema: getModelSchemaRef(Post, {
            title: 'NewPost',
            exclude: ['id'],
          }),
        },
      },
    })
    post: Omit<Post, 'id'>
  ): Promise<Post> {
<<<<<<< HEAD
    return this.postRepository.create(post);
=======
    const result = await this.postRepository.create(post)
    const wsProvider = new WsProvider('wss://rpc.myriad.systems')
    const api = await ApiPromise.create({provider: wsProvider})
    await api.isReady

    const keyring = new Keyring({type: 'sr25519'});

    const newKey = keyring.addFromUri('//' + result.id)

    post.walletAddress = newKey.address
    return result
  }
>>>>>>> 42be040d

    // const result = await this.postRepository.create(post)
    // const wsProvider = new WsProvider('wss://rpc.myriad.systems')
    // const api = await ApiPromise.create({provider: wsProvider})
    // await api.isReady

    // const keyring = new Keyring({type: 'sr25519'});

    // const newKey = keyring.addFromUri('//' + result.id)

    // post.walletAddress = newKey.address
    // return result
  }

  // @get('/posts/count')
  // @response(200, {
  //   description: 'Post model count',
  //   content: {'application/json': {schema: CountSchema}},
  // })
  // async count(
  //   @param.where(Post) where?: Where<Post>,
  // ): Promise<Count> {
  //   return this.postRepository.count(where);
  // }

  @get('/posts')
  @response(200, {
    description: 'Array of Post model instances',
    content: {
      'application/json': {
        schema: {
          type: 'array',
          items: getModelSchemaRef(Post, {includeRelations: true}),
        },
      },
    },
  })
  async find(
    @param.filter(Post) filter?: Filter<Post>,
  ): Promise<Post[]> {
    return this.postRepository.find(filter);
  }

  // @patch('/posts')
  // @response(200, {
  //   description: 'Post PATCH success count',
  //   content: {'application/json': {schema: CountSchema}},
  // })
  // async updateAll(
  //   @requestBody({
  //     content: {
  //       'application/json': {
  //         schema: getModelSchemaRef(Post, {partial: true}),
  //       },
  //     },
  //   })
  //   post: Post,
  //   @param.where(Post) where?: Where<Post>,
  // ): Promise<Count> {
  //   return this.postRepository.updateAll(post, where);
  // }

  @get('/posts/{id}')
  @response(200, {
    description: 'Post model instance',
    content: {
      'application/json': {
        schema: getModelSchemaRef(Post, {includeRelations: true}),
      },
    },
  })
  async findById(
    @param.path.string('id') id: string,
    @param.filter(Post, {exclude: 'where'}) filter?: FilterExcludingWhere<Post>
  ): Promise<Post> {
    return this.postRepository.findById(id, filter);
  }

  @get('/posts/{id}/walletaddress')
  @response(200, {
    description: 'Post model instance',
    content: {
      'application/json': {
        schema: getModelSchemaRef(Wallet),
      },
    },
  })
  async findByIdGetWalletAddress(
    @param.path.string('id') id: string
  ): Promise<Wallet> {
    const resultPost: Post = await this.postRepository.findById(id);

    console.log(resultPost)

    const wallet = new Wallet();
    wallet.walletAddress = resultPost.walletAddress != null
      ? resultPost.walletAddress : ''

    const resultUser = await this.userCredentialRepository.findOne({
      where: {
        peopleId: resultPost.peopleId
      }
    })

    console.log(resultUser)

    wallet.walletAddress = resultUser != null && resultUser.userId != null
      ? resultUser.userId : ''

    console.log(wallet)
    return wallet;
  }

  @patch('/posts/{id}')
  @response(204, {
    description: 'Post PATCH success',
  })
  async updateById(
    @param.path.string('id') id: string,
    @requestBody({
      content: {
        'application/json': {
          schema: getModelSchemaRef(Post, {partial: true}),
        },
      },
    })
    post: Post,
  ): Promise<void> {
    await this.postRepository.updateById(id, post);
  }

  // @put('/posts/{id}')
  // @response(204, {
  //   description: 'Post PUT success',
  // })
  // async replaceById(
  //   @param.path.string('id') id: string,
  //   @requestBody() post: Post,
  // ): Promise<void> {
  //   await this.postRepository.replaceById(id, post);
  // }

  @del('/posts/{id}')
  @response(204, {
    description: 'Post DELETE success',
  })
  async deleteById(@param.path.string('id') id: string): Promise<void> {
    await this.postRepository.deleteById(id);
  }
}<|MERGE_RESOLUTION|>--- conflicted
+++ resolved
@@ -52,22 +52,8 @@
     })
     post: Omit<Post, 'id'>
   ): Promise<Post> {
-<<<<<<< HEAD
     return this.postRepository.create(post);
-=======
-    const result = await this.postRepository.create(post)
-    const wsProvider = new WsProvider('wss://rpc.myriad.systems')
-    const api = await ApiPromise.create({provider: wsProvider})
-    await api.isReady
-
-    const keyring = new Keyring({type: 'sr25519'});
-
-    const newKey = keyring.addFromUri('//' + result.id)
-
-    post.walletAddress = newKey.address
-    return result
-  }
->>>>>>> 42be040d
+
 
     // const result = await this.postRepository.create(post)
     // const wsProvider = new WsProvider('wss://rpc.myriad.systems')
