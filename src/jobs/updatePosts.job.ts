import {CronJob, cronJob} from '@loopback/cron';
import {repository} from '@loopback/repository';
import {
    PeopleRepository,
    PostRepository,


    QueueRepository, TagRepository,
    UserCredentialRepository
} from '../repositories';

@cronJob()
export class UpdatePostsJob extends CronJob {
    constructor(
        @repository(PostRepository) public postRepository: PostRepository,
        @repository(PeopleRepository) public peopleRepository: PeopleRepository,
        @repository(TagRepository) public tagRepository: TagRepository,
        @repository(UserCredentialRepository) public userCredentialRepository: UserCredentialRepository,
        @repository(QueueRepository) public queueRepository: QueueRepository
    ) {
        super({
            name: 'update-wallet-address-job',
            onTick: async () => {
                await this.performJob();
            },
<<<<<<< HEAD
            cronTime: '0 * */1 * * *',
=======
            cronTime: '0 0 */1 * * *', // Every hour
>>>>>>> 6e72b1ea
            start: true
        })
    }

    async performJob() {
        try {
            await this.updatePeoplePost()
        } catch (e) {
            console.log(e)
        }
    }
<<<<<<< HEAD
    
=======

    async updateUserCredentialPosts() {
        try {
            const userCredentials = await this.userCredentialRepository.find()

            for (let i = 0; i < userCredentials.length; i++) {
                const userCredential = userCredentials[i]
                const peopleId = userCredential.peopleId
                const posts: Post[] = await this.postRepository.find({where: {peopleId}})

                for (let j = 0; j < posts.length; j++) {
                    const post = posts[j]

                    if (post.walletAddress !== userCredential.userId) {
                        try {
                            const api = await polkadotApi()
                            const keyring = new Keyring({type: 'sr25519', ss58Format: 214})
                            const from = keyring.addFromUri('//' + post.id)
                            const to = userCredential.userId
                            const {data: balance} = await api.query.system.account(from.address);

                            const transfer = api.tx.balances.transfer(to, balance.free)

                            await transfer.signAndSend(from)

                            await this.postRepository.updateById(post.id, {
                                ...post,
                                walletAddress: userCredential.userId
                            })
                            await api.disconnect()
                        } catch (err) { }
                    }
                }
            }

        } catch (err) { }
    }

>>>>>>> 6e72b1ea
    async updatePeoplePost() {
        try {
            const posts = await this.postRepository.find()
            const people = await this.peopleRepository.find()
            const filterPosts = posts.filter(post => !post.peopleId)

            filterPosts.forEach(async post => {
                let foundPeople = null;

                if (post.platformUser) {
                    const platform_account_id = post.platformUser.platform_account_id;
                    foundPeople = people.find(person => person.platform_account_id === platform_account_id)
                }

                if (foundPeople) {
                    await this.postRepository.updateById(post.id, {
                        peopleId: foundPeople.id
                    })
                }
            })
        } catch (err) { }
    }
}<|MERGE_RESOLUTION|>--- conflicted
+++ resolved
@@ -23,11 +23,7 @@
             onTick: async () => {
                 await this.performJob();
             },
-<<<<<<< HEAD
-            cronTime: '0 * */1 * * *',
-=======
             cronTime: '0 0 */1 * * *', // Every hour
->>>>>>> 6e72b1ea
             start: true
         })
     }
@@ -39,48 +35,7 @@
             console.log(e)
         }
     }
-<<<<<<< HEAD
     
-=======
-
-    async updateUserCredentialPosts() {
-        try {
-            const userCredentials = await this.userCredentialRepository.find()
-
-            for (let i = 0; i < userCredentials.length; i++) {
-                const userCredential = userCredentials[i]
-                const peopleId = userCredential.peopleId
-                const posts: Post[] = await this.postRepository.find({where: {peopleId}})
-
-                for (let j = 0; j < posts.length; j++) {
-                    const post = posts[j]
-
-                    if (post.walletAddress !== userCredential.userId) {
-                        try {
-                            const api = await polkadotApi()
-                            const keyring = new Keyring({type: 'sr25519', ss58Format: 214})
-                            const from = keyring.addFromUri('//' + post.id)
-                            const to = userCredential.userId
-                            const {data: balance} = await api.query.system.account(from.address);
-
-                            const transfer = api.tx.balances.transfer(to, balance.free)
-
-                            await transfer.signAndSend(from)
-
-                            await this.postRepository.updateById(post.id, {
-                                ...post,
-                                walletAddress: userCredential.userId
-                            })
-                            await api.disconnect()
-                        } catch (err) { }
-                    }
-                }
-            }
-
-        } catch (err) { }
-    }
-
->>>>>>> 6e72b1ea
     async updatePeoplePost() {
         try {
             const posts = await this.postRepository.find()
