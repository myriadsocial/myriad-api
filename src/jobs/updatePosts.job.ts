import {CronJob, cronJob} from '@loopback/cron';
import {repository} from '@loopback/repository';
import {ApiPromise, Keyring, WsProvider} from '@polkadot/api';
<<<<<<< HEAD
import {Post} from '../models'
import {polkadotApi} from '../helpers/polkadotApi'

@cronJob()



=======
import {Post} from '../models';
import {PeopleRepository, PostRepository, TagRepository, UserCredentialRepository} from '../repositories';

@cronJob()
>>>>>>> 3b1109ea
export class UpdatePostsJob extends CronJob {
    constructor(
        @repository(PostRepository) public postRepository: PostRepository,
        @repository(PeopleRepository) public peopleRepository: PeopleRepository,
        @repository(TagRepository) public tagRepository: TagRepository,
        @repository(UserCredentialRepository) public userCredentialRepository: UserCredentialRepository,
    ) {
        super({
            name: 'update-wallet-address-job',
            onTick: async () => {
                await this.performJob();
            },
            cronTime: '*/1800 * * * * *',
            start: true
        })
    }

    async performJob() {
        try {
            await this.updateUserCredentialPosts()
            await this.updatePeoplePost()
        } catch (e) {
            console.log(e)
        }
    }

    async updateUserCredentialPosts() {
        try {
            const userCredentials = await this.userCredentialRepository.find()
<<<<<<< HEAD
            const api = await polkadotApi()
            
            const keyring = new Keyring({type: 'sr25519'})
=======
            const wsProvider = new WsProvider('wss://rpc.myriad.systems')
            const api = await ApiPromise.create({provider: wsProvider})

            await api.isReady

            const keyring = new Keyring({type: 'sr25519', ss58Format: 42});
>>>>>>> 3b1109ea

            userCredentials.forEach(async userCredential => {
                const peopleId = userCredential.peopleId
                const posts: Post[] = await this.postRepository.find({where: {peopleId}})

                posts.forEach(async (post: Post) => {
                    if (post.walletAddress !== userCredential.userId) {
                        const from = keyring.addFromUri('//' + post.id)
                        const to = userCredential.userId
                        const {data: balance} = await api.query.system.account(from.address);
                        const transfer = api.tx.balances.transfer(to, balance.free)

                        await transfer.signAndSend(from)

                        await this.postRepository.updateById(post.id, {
                            ...post,
                            walletAddress: userCredential.userId
                        })
                    }
                })
            })
        } catch (err) { }
    }

    async updatePeoplePost() {
        try {
            const posts = await this.postRepository.find()
            const people = await this.peopleRepository.find()
            const filterPosts = posts.filter(post => !post.peopleId)

            filterPosts.forEach(async post => {
                const platform_account_id = post.platformUser.platform_account_id
                const foundPeople = people.find(person => person.platform_account_id === platform_account_id)

                if (foundPeople) {
                    const userCredential = await this.userCredentialRepository.findOne({where: {peopleId: foundPeople.id}})

                    if (userCredential) {
                        await this.postRepository.updateById(post.id, {
                            walletAddress: userCredential.userId,
                            peopleId: foundPeople.id
                        })
                    }

                    await this.postRepository.updateById(post.id, {
                        peopleId: foundPeople.id
                    })
                }
            })
        } catch (err) { }
    }
}<|MERGE_RESOLUTION|>--- conflicted
+++ resolved
@@ -1,20 +1,11 @@
 import {CronJob, cronJob} from '@loopback/cron';
 import {repository} from '@loopback/repository';
 import {ApiPromise, Keyring, WsProvider} from '@polkadot/api';
-<<<<<<< HEAD
 import {Post} from '../models'
 import {polkadotApi} from '../helpers/polkadotApi'
-
-@cronJob()
-
-
-
-=======
-import {Post} from '../models';
 import {PeopleRepository, PostRepository, TagRepository, UserCredentialRepository} from '../repositories';
 
 @cronJob()
->>>>>>> 3b1109ea
 export class UpdatePostsJob extends CronJob {
     constructor(
         @repository(PostRepository) public postRepository: PostRepository,
@@ -44,18 +35,8 @@
     async updateUserCredentialPosts() {
         try {
             const userCredentials = await this.userCredentialRepository.find()
-<<<<<<< HEAD
             const api = await polkadotApi()
-            
             const keyring = new Keyring({type: 'sr25519'})
-=======
-            const wsProvider = new WsProvider('wss://rpc.myriad.systems')
-            const api = await ApiPromise.create({provider: wsProvider})
-
-            await api.isReady
-
-            const keyring = new Keyring({type: 'sr25519', ss58Format: 42});
->>>>>>> 3b1109ea
 
             userCredentials.forEach(async userCredential => {
                 const peopleId = userCredential.peopleId
