--- conflicted
+++ resolved
@@ -1,29 +1,17 @@
 import {inject} from '@loopback/core'
 import {cronJob, CronJob} from '@loopback/cron'
 import {repository} from '@loopback/repository'
-<<<<<<< HEAD
 import {PostRepository, PeopleRepository, TagRepository, UserCredentialRepository} from '../repositories'
-=======
-import {PeopleRepository, PostRepository, TagRepository} from '../repositories'
->>>>>>> 42be040d
 import {Reddit} from '../services'
 
 @cronJob()
 export class FetchContentRedditJob extends CronJob {
   constructor(
-<<<<<<< HEAD
     @inject('services.Reddit') protected redditService:Reddit,
     @repository(PostRepository) public postRepository:PostRepository,
     @repository(PeopleRepository) public peopleRepository:PeopleRepository,
     @repository(TagRepository) public tagRepository:TagRepository,
     @repository(UserCredentialRepository) public userCredentialRepository:UserCredentialRepository
-=======
-    @inject('services.Reddit') protected redditService: Reddit,
-    @repository(PostRepository) public postRepository: PostRepository,
-    @repository(PeopleRepository) public peopleRepository: PeopleRepository,
-    @repository(TagRepository) public tagRepository: TagRepository
->>>>>>> 42be040d
-
   ) {
     super({
       name: 'fetch-content-reddit-job',
@@ -59,11 +47,7 @@
 
           if (foundPost) continue
 
-<<<<<<< HEAD
           const newPost = {
-=======
-          await this.postRepository.create({
->>>>>>> 42be040d
             platformUser: {
               username: post.author,
               platform_account_id: post.author_fullname
@@ -99,11 +83,6 @@
       const tags = await this.tagRepository.find()
 
       for (let i = 0; i < tags.length; i++) {
-<<<<<<< HEAD
-  
-=======
-
->>>>>>> 42be040d
         const tag = tags[i]
         const {data} = await this.redditService.getActions(`search.json?q=${tag.id}&sort=new&limit=20`)
 
@@ -118,8 +97,7 @@
           const foundPost = await this.postRepository.findOne({where: {textId: post.id}})
 
           if (foundPost) continue
-<<<<<<< HEAD
-  
+          
           const foundPerson = await this.peopleRepository.findOne({where: {username: post.author}})
           const newPost = {
             platformUser: {
@@ -135,10 +113,6 @@
             link: `https://wwww.reddit.com/${post.id}`,
             createdAt: new Date().toString()
           }
-=======
-
-          const foundPerson = await this.peopleRepository.findOne({where: {username: `u/${post.author}`}})
->>>>>>> 42be040d
 
           if (foundPerson) {
             const userCredential = await this.userCredentialRepository.findOne({where: {peopleId: foundPerson.id}})
