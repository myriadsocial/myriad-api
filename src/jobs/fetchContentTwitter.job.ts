import {inject} from '@loopback/core'
import {CronJob, cronJob} from '@loopback/cron'
import {repository} from '@loopback/repository'
import {PeopleRepository, PostRepository, TagRepository, UserCredentialRepository} from '../repositories'
import {Twitter} from '../services'

@cronJob()
export class FetchContentTwitterJob extends CronJob {
  constructor(
    @inject('services.Twitter') protected twitterService: Twitter,
    @repository(PostRepository) public postRepository: PostRepository,
    @repository(PeopleRepository) public peopleRepository: PeopleRepository,
    @repository(TagRepository) public tagRepository: TagRepository,
    @repository(UserCredentialRepository) public userCredentialRepository: UserCredentialRepository,
  ) {
    super({
      name: 'fetch-content-twitter-job',
      onTick: async () => {
        await this.performJob();
      },
      cronTime: '*/1800 * * * * *',
      start: true
    })
  }

  async performJob() {
    await this.searchPostByPeople()
    await this.searchPostByTag()
  }

  async searchPostByPeople(): Promise<void> {
    try {
      const people = await this.peopleRepository.find({where: {platform: 'twitter'}})
      const posts = await this.postRepository.find({where: {platform: 'twitter'}})

      for (let i = 0; i < people.length; i++) {
        const person = people[i]
        const personPosts = posts.filter(post => {
          if (post.platformUser) {
            return post.platformUser.platform_account_id === person.platform_account_id
          }

          return false
        })

        let maxId = ''

        personPosts.forEach(post => {
          const id = post.textId

          if (id > maxId) maxId = id
        })

        if (!maxId) continue

        const {data: newPosts} = await this.twitterService.getActions(`users/${person.platform_account_id}/tweets?since_id=${maxId}&tweet.fields=attachments,entities,referenced_tweets`)

        if (!newPosts) continue

        const filterNewPost = newPosts.filter((post: any) => !post.referenced_tweets)

        for (let j = 0; j < filterNewPost.length; j++) {
          const post = filterNewPost[j]
          const foundPost = await this.postRepository.findOne({where: {textId: post.id, platform: 'twitter'}})

          if (foundPost) continue

          const userCredential = await this.userCredentialRepository.findOne({where: {peopleId: person.id}})
          const tags = post.entities ? post.entities.hashtags ? post.entities.hashtags.map((hashtag: any) => hashtag.tag.toLowerCase()) : [] : []
          const hasMedia = post.attachments ? Boolean(post.attachments.media_keys) : false
          const newPost = {
            tags,
            hasMedia,
            platform: "twitter",
            text: post.text,
            textId: post.id, 
            link: `https://twitter.com/${person.username}/status/${post.id}`,
            peopleId: person.id,
            platformUser: {
              username: person.username,
              platform_account_id: person.platform_account_id
            },
            createdAt: new Date().toString()
          }

          if (userCredential) {
            await this.postRepository.create({
              ...newPost,
              wallet_address: userCredential.userId
            })
          }

          await this.postRepository.create(newPost)
        }
      }
    } catch (err) { }
  }

  async searchPostByTag(): Promise<void> {
    try {
      const tagsRepo = await this.tagRepository.find()

      for (let i = 0; i < tagsRepo.length; i++) {
        const tag = tagsRepo[i]

        const {data: newPosts, includes} = await this.twitterService.getActions(`tweets/search/recent?max_results=10&tweet.fields=referenced_tweets,attachments,entities&expansions=author_id&user.fields=id,username&query=%23${tag.id}`)
        const {users} = includes

        if (!newPosts) continue

        const filterNewPost = newPosts.filter((post: any) => !post.referenced_tweets)

        for (let j = 0; j < filterNewPost.length; j++) {
          const post = filterNewPost[j]
          const foundPost = await this.postRepository.findOne({where: {textId: post.id, platform: 'twitter'}})
<<<<<<< HEAD
          
=======
          const username = users.find((user: any) => user.id === post.author_id).username

>>>>>>> 42be040d
          if (foundPost) continue

          const username = users.find((user:any) => user.id === post.author_id).username
          const tags = post.entities ? (post.entities.hashtags ? post.entities.hashtags.map((hashtag: any) => hashtag.tag.toLowerCase()) : []) : []
          const hasMedia = post.attachments ? Boolean(post.attachments.media_keys) : false
<<<<<<< HEAD
          const newPost = {
            tags,
            hasMedia,
            platform: 'twitter',
            text: post.text,
            textId: post.id,
            link: `https://twitter.com/${username}/status/${post.id}`,
            platformUser: {
              username, 
              platform_account_id: post.author_id
            },
            createdAt: new Date().toString()
=======
          const platform = 'twitter'
          const text = post.text
          const textId = post.id
          const link = `https://twitter.com/${username}/status/${textId}`
          const platformUser = {
            username,
            platform_account_id: post.author_id
>>>>>>> 42be040d
          }

          const foundPeople = await this.peopleRepository.findOne({where: {platform_account_id: post.author_id}})

          if (foundPeople) {
            const userCredential = await this.userCredentialRepository.findOne({where: {peopleId: foundPeople.id}})

            if (userCredential) {
              await this.postRepository.create({
                ...newPost,
                peopleId: foundPeople.id, 
                wallet_address: userCredential.userId
              })
            }

            await this.postRepository.create({
              ...newPost,
              peopleId: foundPeople.id
            })
          }
<<<<<<< HEAD
          
          await this.postRepository.create(newPost)
=======

          await this.postRepository.create({
            textId, text, tags, platformUser, hasMedia, platform, link, createdAt: new Date().toString()
          })
>>>>>>> 42be040d
        }
      }
    } catch (e) { }
  }
}<|MERGE_RESOLUTION|>--- conflicted
+++ resolved
@@ -113,18 +113,12 @@
         for (let j = 0; j < filterNewPost.length; j++) {
           const post = filterNewPost[j]
           const foundPost = await this.postRepository.findOne({where: {textId: post.id, platform: 'twitter'}})
-<<<<<<< HEAD
-          
-=======
-          const username = users.find((user: any) => user.id === post.author_id).username
 
->>>>>>> 42be040d
           if (foundPost) continue
 
           const username = users.find((user:any) => user.id === post.author_id).username
           const tags = post.entities ? (post.entities.hashtags ? post.entities.hashtags.map((hashtag: any) => hashtag.tag.toLowerCase()) : []) : []
           const hasMedia = post.attachments ? Boolean(post.attachments.media_keys) : false
-<<<<<<< HEAD
           const newPost = {
             tags,
             hasMedia,
@@ -137,15 +131,6 @@
               platform_account_id: post.author_id
             },
             createdAt: new Date().toString()
-=======
-          const platform = 'twitter'
-          const text = post.text
-          const textId = post.id
-          const link = `https://twitter.com/${username}/status/${textId}`
-          const platformUser = {
-            username,
-            platform_account_id: post.author_id
->>>>>>> 42be040d
           }
 
           const foundPeople = await this.peopleRepository.findOne({where: {platform_account_id: post.author_id}})
@@ -166,15 +151,8 @@
               peopleId: foundPeople.id
             })
           }
-<<<<<<< HEAD
           
           await this.postRepository.create(newPost)
-=======
-
-          await this.postRepository.create({
-            textId, text, tags, platformUser, hasMedia, platform, link, createdAt: new Date().toString()
-          })
->>>>>>> 42be040d
         }
       }
     } catch (e) { }
