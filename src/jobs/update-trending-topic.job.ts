import {CronJob, cronJob} from '@loopback/cron';
import {repository} from '@loopback/repository';
import {TagRepository} from '../repositories';

@cronJob()
export class UpdateTrendingTopicJob extends CronJob {
  constructor(
    @repository(TagRepository)
    protected tagRepository: TagRepository,
  ) {
    super({
      name: 'update-trending-topicd-job',
      onTick: () => {
        this.performJob().finally(console.log);
      },
      cronTime: '0 0 0 * * 0',
      start: true,
    });
  }

  async performJob() {
    const oneWeek = 7 * 24 * 60 * 60 * 1000;
    const data = {
      count: 1,
      updatedAt: new Date(Date.now() - oneWeek).toString(),
    };

<<<<<<< HEAD
    await this.tagRepository.updateAll(
      data,
      // {count: 1},
      // // {updatedAt: {lt: new Date(Date.now() - oneDay).toString()}},
      // {updatedAt: {lt: new Date(Date.now() - oneWeek).toString()}},
    );
=======
    await this.tagRepository.updateAll(data);
>>>>>>> 8faf8a20
  }
}<|MERGE_RESOLUTION|>--- conflicted
+++ resolved
@@ -25,15 +25,6 @@
       updatedAt: new Date(Date.now() - oneWeek).toString(),
     };
 
-<<<<<<< HEAD
-    await this.tagRepository.updateAll(
-      data,
-      // {count: 1},
-      // // {updatedAt: {lt: new Date(Date.now() - oneDay).toString()}},
-      // {updatedAt: {lt: new Date(Date.now() - oneWeek).toString()}},
-    );
-=======
     await this.tagRepository.updateAll(data);
->>>>>>> 8faf8a20
   }
 }