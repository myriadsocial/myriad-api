[
    {
<<<<<<< HEAD
        "name": "Myria"
    },
    {
=======
        "username": "hakim",
>>>>>>> 7bfa0a98
        "name": "Hakim"
    },
    {
        "name": "Muchtar"
    },
    {
        "name": "Irman"
    },
    {
        "name": "Husni"
    },
    {
        "name": "Imam"
    }
]<|MERGE_RESOLUTION|>--- conflicted
+++ resolved
@@ -1,12 +1,8 @@
 [
     {
-<<<<<<< HEAD
         "name": "Myria"
     },
     {
-=======
-        "username": "hakim",
->>>>>>> 7bfa0a98
         "name": "Hakim"
     },
     {
