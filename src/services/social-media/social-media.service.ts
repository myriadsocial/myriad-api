import {BindingScope, inject, injectable} from '@loopback/core';
import {AnyObject} from '@loopback/repository';
import {HttpErrors} from '@loopback/rest';
import {PlatformType} from '../../enums';
import {Asset, Sizes} from '../../interfaces';
import {EmbeddedURL, ExtendedPost, Media, People} from '../../models';
import {Reddit, Twitter} from '..';
import {formatRawText} from '../../utils/formatter';
import {UrlUtils} from '../../utils/url-utils';

const {validateURL, getOpenGraph} = UrlUtils;

@injectable({scope: BindingScope.TRANSIENT})
export class SocialMediaService {
  constructor(
    @inject('services.Twitter')
    private twitterService: Twitter,
    @inject('services.Reddit')
    private redditService: Reddit,
  ) {}

  async fetchTweet(textId: string): Promise<ExtendedPost> {
    let response = null;
    const expansions =
      'author_id,attachments.media_keys,referenced_tweets.id,referenced_tweets.id.author_id';
    const tweetFields = 'attachments,entities,created_at';
    const mediaFields = 'url,variants';
    const userFields = 'profile_image_url';

    try {
      response = await this.twitterService.getActions(
        `2/tweets/${textId}?expansions=${expansions}&tweet.fields=${tweetFields}&media.fields=${mediaFields}&user.fields=${userFields}`,
      );
    } catch (err) {
      switch (err.statusCode) {
        case 403:
          throw new HttpErrors.Forbidden('Tweet protected by user');

        case 404:
          throw new HttpErrors.NotFound('Tweet not found');

        default:
          throw new HttpErrors.BadRequest('Invalid tweet url');
      }
    }

    const {data, includes} = response;
    const {
      id: idStr,
      text: fullText,
      created_at: createdAt,
      author_id: author,
      referenced_tweets: references,
      entities,
      attachments,
    } = data;
    /* eslint-disable  @typescript-eslint/no-explicit-any */
    const users: any[] = includes.users;
    /* eslint-disable  @typescript-eslint/no-explicit-any */
    let user: any;
    users.forEach(element => {
      if (element.id === author) {
        user = element;
      }
    });
    /* eslint-disable  @typescript-eslint/no-explicit-any */
<<<<<<< HEAD
    let quotedStatus: any;
    if (typeof references !== 'undefined') {
      /* eslint-disable  @typescript-eslint/no-explicit-any */
      const reference: any[] = references;
      // let user = users.filter(user => (user.id === author))[0];
      const quote: any[] = reference.filter(
        referenced => referenced.type === 'quoted',
      );

      /* eslint-disable  @typescript-eslint/no-explicit-any */
      const tweets: any[] = includes.tweets;
      if (quote.length > 0) {
        quotedStatus = tweets.filter(tweet => tweet.id === quote[0].id)[0];
        quotedStatus.user = users.filter(
          quoter => quoter.id === quotedStatus.author_id,
        )[0];
      } else {
        quotedStatus = null;
      }
=======
    const reference: any[] = references;
    // let user = users.filter(user => (user.id === author))[0];
    const quote: any[] = reference.filter(
      referenced => referenced.type === 'quoted',
    );
    /* eslint-disable  @typescript-eslint/no-explicit-any */
    let quotedStatus: any;
    /* eslint-disable  @typescript-eslint/no-explicit-any */
    const tweets: any[] = includes.tweets;
    if (quote.length > 0) {
      quotedStatus = tweets.filter(tweet => tweet.id === quote[0].id)[0];
      quotedStatus.user = users.filter(
        quoter => quoter.id === quotedStatus.author_id,
      )[0];
    } else {
      quotedStatus = null;
>>>>>>> 0a5016e5
    }

    const asset: Omit<Asset, 'exclusiveContents'> = {
      images: [],
      videos: [],
    };

    const twitterTags = entities
      ? entities.hashtags
        ? entities.hashtags.map((hashtag: AnyObject) =>
            hashtag.tag.toLowerCase(),
          )
        : []
      : [];

    let text: String = fullText;
    if (attachments) {
      const medias = includes.media;
      const images: Sizes[] = [];

      for (const media of medias) {
        text = text.replace(media.url, '');

        if (media.type === 'photo') {
          const imageURL = media.url;

          images.push({
            original: imageURL,
            thumbnail: `${imageURL}?name=thumb`,
            small: `${imageURL}?name=small`,
            medium: `${imageURL}?name=medium`,
            large: `${imageURL}?name=large`,
          });
        } else {
          const variants: any[] = media.variants;

          for (const variant of variants) {
            if (variant.content_type === 'video/mp4') {
              asset.videos.push(variant.url.split('?tag=12')[0]);
              break;
            }
          }
        }
      }

      if (images.length > 0) asset.images = images;
    }
    if (typeof entities?.url !== 'undefined') {
      for (const entity of entities?.urls as AnyObject[]) {
        const url = entity.url;
        const expandedURL = entity.expanded_url;

        text = text.replace(url, expandedURL);
      }
    }

    let embedded = null;
    let embeddedURL = entities?.urls
      ? entities?.urls[entities.urls.length - 1]?.expanded_url
      : null;

    if (embeddedURL && asset.images.length === 0 && asset.videos.length === 0) {
      try {
        if (!validateURL(embeddedURL)) throw new Error('InvalidURL');
        if (quotedStatus) {
          const quoteEntities = quotedStatus?.entities?.urls ?? [];

          let description = quotedStatus?.text ?? '';

          quoteEntities.forEach((entity: AnyObject) => {
            description = description.replace(
              entity?.url ?? '',
              entity?.expanded_url ?? '',
            );
          });

          const defaultImage =
            'https://res.cloudinary.com/dsget80gs/background/profile-default-bg.png';

          embeddedURL =
            quotedStatus?.user?.username && quotedStatus?.id
              ? `https://twitter.com/${quotedStatus.user?.username}/status/${quotedStatus.id}`
              : '';

          embedded = new EmbeddedURL({
            title: quotedStatus?.user?.username ?? '',
            description: description,
            siteName: 'Twitter',
            url: embeddedURL,
            image: new Media({
              url: quotedStatus?.user?.profile_banner_url ?? defaultImage,
            }),
          });
        } else {
          embedded = await getOpenGraph(embeddedURL);
        }

        if (embedded) {
          text = text.replace(embeddedURL, '');
        }
      } catch {
        // ignore
      }
    }

    return {
      platform: PlatformType.TWITTER,
      originPostId: idStr,
      text: text.trim(),
      rawText: formatRawText(text),
      tags: twitterTags.filter((tag: string) => Boolean(tag)),
      originCreatedAt: new Date(createdAt).toString(),
      asset: asset,
      embeddedURL: embedded,
      url: `https://twitter.com/${user.id}/status/${textId}`,
      platformUser: {
        name: user.name,
        username: user.username,
        originUserId: user.id,
        profilePictureURL: user.profile_image_url || '',
        platform: PlatformType.TWITTER,
      },
    } as ExtendedPost;
  }

  async fetchRedditPost(
    textId: string,
    pathname: string,
  ): Promise<ExtendedPost> {
    let data = null;

    try {
      const encodedPath = encodeURIComponent(`${pathname}.json`);

      [data] = await this.redditService.getActions(encodedPath);
    } catch {
      throw new HttpErrors.BadRequest('Invalid reddit url');
    }

    const redditPost = data.data.children[0].data;
    const text = redditPost.selftext;
    const asset: Omit<Asset, 'exclusiveContents'> = {
      images: [],
      videos: [],
    };

    let url = redditPost.url_overridden_by_dest ?? '';

    const found = text.match(/https:\/\/|http:\/\/|www./g);
    if (found) {
      const index: number = (text as string).indexOf('](' + found[0]);

      url = '';

      for (let i = index + 2; i < text.length; i++) {
        const letter = text[i];

        if (letter === ')') break;
        url += letter;
      }
    }

    if (redditPost.post_hint === 'image') {
      asset.images.push(redditPost.url);
      url = '';
    }

    if (redditPost.is_video) {
      asset.videos.push(redditPost.media.reddit_video.fallback_url);
      url = '';
    }

    if (redditPost.media_metadata) {
      const images: Sizes[] = [];
      for (const img in redditPost.media_metadata) {
        const rawAsset = redditPost.media_metadata[img];
        if (rawAsset.e === 'Image') {
          const originalImage = rawAsset.s.u.replace(/amp;/g, '');
          const image: Sizes = {
            original: originalImage,
            thumbnail: originalImage,
            small: originalImage,
            medium: originalImage,
            large: originalImage,
          };

          for (let i = 0; i < rawAsset.p.length; i++) {
            let size = null;
            switch (i) {
              case 0:
                size = 'thumbnail';
                break;

              case 1:
                size = 'small';
                break;

              case 2:
                size = 'medium';
                break;

              case 3:
                size = 'large';
                break;
            }

            if (size && rawAsset?.p?.[i]?.u) {
              image[size as keyof Sizes] = rawAsset.p[i].u.replace(/amp;/g, '');
            }
          }

          images.push(image);
        }

        if (rawAsset.e === 'RedditVideo') {
          asset.videos.push(
            `https://reddit.com/link/${textId}/video/${redditPost.media_metadata[img].id}/player`,
          );
        }
      }

      if (images.length) asset.images = images;
    }

    let embedded = null;

    if (url) {
      const imageFormat = /[.]jpg$|[.]jpeg$|[.]png$|[.]gif$|[.]tiff$/;
      const image = url.match(imageFormat);

      if (image) {
        asset.images.push(url);
        url = '';
      } else {
        try {
          if (!validateURL(url)) throw new Error('InvalidURL');
          embedded = await getOpenGraph(url);
        } catch {
          // ignore
        }
      }
    }

    if (
      asset.images.length > 0 &&
      typeof asset.images[0] === 'string' &&
      !redditPost.media_metadata &&
      redditPost.preview
    ) {
      const previewImages = redditPost.preview?.images ?? [];
      const images: Sizes[] = [];

      for (const previewImage of previewImages) {
        const originalImage = previewImage.source.url.replace(/amp;/g, '');
        const image: Sizes = {
          original: originalImage,
          thumbnail: originalImage,
          small: originalImage,
          medium: originalImage,
          large: originalImage,
        };

        const imageResolution = previewImage?.resolutions ?? [];
        for (let j = 0; j < imageResolution.length; j++) {
          let size = null;
          switch (j) {
            case 0:
              size = 'thumbnail';
              break;

            case 1:
              size = 'small';
              break;

            case 2:
              size = 'medium';
              break;

            case 3:
              size = 'large';
              break;
          }

          if (size && imageResolution?.[j]?.url) {
            const processImage = imageResolution[j].url.replace(/amp;/g, '');
            image[size as keyof Sizes] = processImage;
          }
        }

        images.push(image);
      }

      if (images.length > 0) asset.images = images;
    }

    const redditUser = redditPost.author;

    let user = null;

    try {
      ({data: user} = await this.redditService.getActions(
        'user/' + redditUser + '/about.json',
      ));
    } catch {
      throw new HttpErrors.BadRequest(
        'This reddit post not belong to any user',
      );
    }

    const redditText = text.replace(/&(amp;)*#x200B;*/, '').trim();
    const redditRawText = redditText
      .replace(/\n/gi, ' ')
      .replace(/ +/gi, ' ')
      .trim();
    const rawText = redditPost.title + ' ' + redditRawText;

    return {
      platform: PlatformType.REDDIT,
      originPostId: textId,
      originCreatedAt: new Date(redditPost.created_utc * 1000).toString(),
      title: redditPost.title,
      text: redditText.trim(),
      rawText: rawText.trim(),
      url: `https://reddit.com/${textId}`,
      asset: asset,
      embeddedURL: embedded,
      platformUser: {
        name: user.subreddit.title ? user.subreddit.title : user.name,
        username: user.name,
        originUserId: 't2_' + user.id,
        profilePictureURL: user.icon_img.split('?')[0],
        platform: PlatformType.REDDIT,
      },
    } as ExtendedPost;
  }

  public async verifyToTwitter(
    username: string,
    address: string,
  ): Promise<People> {
    let user = null;
    let tweets = null;

    try {
      ({data: user} = await this.twitterService.getActions(
        `2/users/by/username/${username}?user.fields=profile_image_url`,
      ));

      // Fetch post timeline based on twitter userId from twitter api
      ({data: tweets} = await this.twitterService.getActions(
        `2/users/${user.id}/tweets?max_results=5`,
      ));
    } catch {
      // ignore
    }

    if (!user) throw new HttpErrors.NotFound('Invalid username');
    if (!tweets) {
      throw new HttpErrors.NotFound('Tweet not found/protected by user');
    }

    // Verify that the publicKey is existing in user twitter
    const found = tweets[0]?.text
      .replace(/\n/g, ' ')
      .split(' ')
      .find((tweet: string) => tweet === address);

    if (!found) throw new HttpErrors.NotFound('Cannot find specified post');

    return new People({
      name: user.name,
      originUserId: user.id,
      platform: PlatformType.TWITTER,
      username: user.username,
      profilePictureURL: user.profile_image_url || '',
    });
  }

  public async verifyToReddit(
    username: string,
    address: string,
  ): Promise<People> {
    try {
      const [{data: redditUser}, {data: redditPost}] = await Promise.all([
        this.redditService.getActions(`user/${username}/about.json`),
        this.redditService.getActions(`user/${username}/.json?limit=1`),
      ]);
      const found = redditPost?.children[0]?.data?.title
        .replace(/\n/g, ' ')
        .split(' ')
        .find((post: string) => post === address);

      if (!found) throw new Error('PostNotFound');

      return new People({
        name: redditUser.subreddit.title
          ? redditUser.subreddit.title
          : redditUser.name,
        originUserId: 't2_' + redditUser.id,
        platform: PlatformType.REDDIT,
        username: redditUser.name,
        profilePictureURL: redditUser.icon_img
          ? redditUser.icon_img.split('?')[0]
          : '',
      });
    } catch {
      throw new HttpErrors.NotFound('Cannot find the specified post');
    }
  }
}<|MERGE_RESOLUTION|>--- conflicted
+++ resolved
@@ -64,7 +64,6 @@
       }
     });
     /* eslint-disable  @typescript-eslint/no-explicit-any */
-<<<<<<< HEAD
     let quotedStatus: any;
     if (typeof references !== 'undefined') {
       /* eslint-disable  @typescript-eslint/no-explicit-any */
@@ -84,25 +83,6 @@
       } else {
         quotedStatus = null;
       }
-=======
-    const reference: any[] = references;
-    // let user = users.filter(user => (user.id === author))[0];
-    const quote: any[] = reference.filter(
-      referenced => referenced.type === 'quoted',
-    );
-    /* eslint-disable  @typescript-eslint/no-explicit-any */
-    let quotedStatus: any;
-    /* eslint-disable  @typescript-eslint/no-explicit-any */
-    const tweets: any[] = includes.tweets;
-    if (quote.length > 0) {
-      quotedStatus = tweets.filter(tweet => tweet.id === quote[0].id)[0];
-      quotedStatus.user = users.filter(
-        quoter => quoter.id === quotedStatus.author_id,
-      )[0];
-    } else {
-      quotedStatus = null;
->>>>>>> 0a5016e5
-    }
 
     const asset: Omit<Asset, 'exclusiveContents'> = {
       images: [],
