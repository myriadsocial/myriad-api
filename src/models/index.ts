export * from './comment.model';
export * from './experience.model';
export * from './platform.model';
export * from './post.model';
export * from './tag.model';
export * from './user.model';
export * from './saved-experience.model';
export * from './people.model';
export * from './user-credential.model';
<<<<<<< HEAD
export * from './verify-user.model';
=======
// export * from './saved-tag.model';
export * from './transaction.model';
export * from './wallet.model';
>>>>>>> 42be040d
<|MERGE_RESOLUTION|>--- conflicted
+++ resolved
@@ -7,10 +7,7 @@
 export * from './saved-experience.model';
 export * from './people.model';
 export * from './user-credential.model';
-<<<<<<< HEAD
 export * from './verify-user.model';
-=======
 // export * from './saved-tag.model';
 export * from './transaction.model';
-export * from './wallet.model';
->>>>>>> 42be040d
+export * from './wallet.model';