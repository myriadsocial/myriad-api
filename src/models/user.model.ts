--- conflicted
+++ resolved
@@ -7,7 +7,6 @@
 import {Post} from './post.model';
 import {SavedExperience} from './saved-experience.model';
 import {UserCredential} from './user-credential.model';
-<<<<<<< HEAD
 import {Post} from './post.model';
 import {Like} from './like.model';
 import {Conversation} from './conversation.model';
@@ -15,8 +14,6 @@
 import {DetailTransaction} from './detail-transaction.model';
 import {Token} from './token.model';
 import {UserToken} from './user-token.model';
-=======
->>>>>>> b21a480f
 
 @model({
   settings: {
@@ -87,7 +84,6 @@
     required: false,
     default: []
   })
-<<<<<<< HEAD
   fcm_token?: string[]
 
   @property({
@@ -102,9 +98,6 @@
     required: false,
   })
   seed_example?: string
-=======
-  example?: string
->>>>>>> b21a480f
 
   @property({
     type: 'array',
