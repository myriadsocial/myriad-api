--- conflicted
+++ resolved
@@ -9,13 +9,10 @@
 } from '@loopback/rest-explorer';
 import {ServiceMixin} from '@loopback/service-proxy';
 import {Keyring} from '@polkadot/api';
-<<<<<<< HEAD
 import {mnemonicGenerate, encodeAddress} from '@polkadot/util-crypto';
 import {u8aToHex} from '@polkadot/util'
-=======
 import {KeypairType} from '@polkadot/util-crypto/types';
 import * as firebaseAdmin from 'firebase-admin';
->>>>>>> b21a480f
 import path from 'path';
 import {
   FetchContentRedditJob,
@@ -37,7 +34,6 @@
   TagRepository,
   TransactionRepository,
   UserCredentialRepository,
-<<<<<<< HEAD
   UserRepository,
   FriendRepository,
   TokenRepository,
@@ -58,14 +54,10 @@
 } from './jobs'
 import { KeypairType } from '@polkadot/util-crypto/types';
 import {polkadotApi} from './helpers/polkadotApi'
-=======
-  UserRepository
-} from './repositories';
 import people from './seed-data/people.json';
 import posts from './seed-data/posts.json';
 import {MySequence} from './sequence';
 import {NotificationService} from './services';
->>>>>>> b21a480f
 
 interface PlatformUser {
   username: string,
@@ -174,7 +166,6 @@
     const api = await polkadotApi(process.env.POLKADOT_MYRIAD_RPC || "")
 
     const keyring = new Keyring({
-<<<<<<< HEAD
       type: process.env.POLKADOT_CRYPTO_TYPE as KeypairType
     });
 
@@ -230,13 +221,8 @@
         tokenId: 'MYR'
       })
     }
-=======
-      type: process.env.POLKADOT_CRYPTO_TYPE as KeypairType,
-      ss58Format: Number(process.env.POLKADOT_KEYRING_PREFIX)
-    });
 
     const newPeople = await peopleRepo.createAll(people)
->>>>>>> b21a480f
 
     for (let i = 0; i < newPeople.length; i++) {
       const person = newPeople[i]
@@ -277,15 +263,7 @@
       const newKey = keyring.addFromUri('//' + post.id)
 
       await postsRepo.updateById(post.id, {
-<<<<<<< HEAD
         walletAddress: u8aToHex(newKey.publicKey),
-        // importBy: [
-        //   ...post.importBy,
-        //   ...newUser.map(user => user.id)
-        // ]
-=======
-        walletAddress: newKey.address,
->>>>>>> b21a480f
       })
 
       await publicMetricRepo.create({
@@ -295,7 +273,6 @@
         postId: post.id
       })
     }
-<<<<<<< HEAD
 
     // users.forEach(async user => {
     //   const seed = mnemonicGenerate()
@@ -349,7 +326,6 @@
     // })
 
     await api.disconnect()
-=======
->>>>>>> b21a480f
+
   }
 }