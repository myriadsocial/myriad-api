--- conflicted
+++ resolved
@@ -43,29 +43,9 @@
 import users from './seed-data/users.json';
 import {MySequence} from './sequence';
 import {NotificationService} from './services';
-<<<<<<< HEAD
 import {Post} from './interfaces'
-=======
+
 dotenv.config()
-
-interface PlatformUser {
-  username: string,
-  platform_account_id?: string
-}
-
-interface Post {
-  tags?: string[],
-  platformUser: PlatformUser,
-  platform?: string,
-  text?: string,
-  textId?: string,
-  hasMedia?: boolean,
-  link?: string,
-  createdAt?: string,
-  peopleId?: string,
-  platformCreatedAt?: string
-}
->>>>>>> 7bfa0a98
 
 export {ApplicationConfig};
 
@@ -181,7 +161,6 @@
       }
     })
 
-<<<<<<< HEAD
     const newToken = await tokenRepository.createAll(tokens)
     // const newUser = await userRepo.createAll(updateUsers)
 
@@ -225,10 +204,6 @@
     }
 
     await api.disconnect()
-=======
-    await tokenRepository.createAll(tokens)
-    await userRepo.createAll(updateUsers)
->>>>>>> 7bfa0a98
 
     const newPeople = await peopleRepo.createAll(people)
 
