import {
  lifeCycleObserver,
  LifeCycleObserver
} from '@loopback/core';
import {repository} from '@loopback/repository';
import {TransactionRepository} from '../repositories';
import {polkadotApi} from '../helpers/polkadotApi'
import {decodeAddress, encodeAddress} from '@polkadot/util-crypto'

/**
 * This class will be bound to the application as a `LifeCycleObserver` during
 * `boot`
 */
@lifeCycleObserver('')
export class TransactionWatcherObserver implements LifeCycleObserver {

  constructor(
    @repository(TransactionRepository)
    public transactionRepository: TransactionRepository,
  ) { }


  /**
   * This method will be invoked when the application initializes. It will be
   * called at most once for a given application instance.
   */
  async init(): Promise<void> {
    // Add your logic for init

    // try {
    //   const wsProvider = new WsProvider('wss://rpc.myriad.systems')
    //   const api = await ApiPromise.create({provider: wsProvider})
    //   await api.isReady
    //   console.log('RPC isReady for TransactionWatcher');

    //   // Subscribe to system events via storage
    //   api.query.system.events((events) => {
    //     // Loop through the Vec<EventRecord>
    //     events.forEach((record) => {
    //       // Extract the phase, event and the event types
    //       const {event} = record;

    //       // Show what we are busy with
    //       if (event.section == 'balances' && event.method == 'Transfer') {
    //         const hash = event.hash.toString()
    //         const from = event.data[0].toString();
    //         const to = event.data[1].toString();
    //         const value = event.data[2].toString();

    //         this.transactionRepository.create({
    //           trxHash: hash,
    //           from: from,
    //           to: to,
    //           value: parseInt(value),
    //           state: 'success',
    //           createdAt: new Date().toString()
    //         })
    //       }
    //     })
    //   })
    // } catch (error) {
    //   console.error(error)
    // }
  }

  /**
   * This method will be invoked when the application starts.
   */
  async start(): Promise<void> {
    // Add your logic for start
<<<<<<< HEAD
=======
    try {
      const api = await polkadotApi()
      await api.isReady
      console.log('RPC isReady for TransactionWatcher');

      // Subscribe to system events via storage
      api.query.system.events((events) => {
        // Loop through the Vec<EventRecord>
        events.forEach((record) => {
          // Extract the phase, event and the event types
          const {event} = record;

          // Show what we are busy with
          if (event.section == 'balances' && event.method == 'Transfer') {
            const hash = event.hash.toString()
            const from = event.data[0].toString();
            const to = event.data[1].toString();
            const value = event.data[2].toString();

            this.transactionRepository.create({
              trxHash: hash,
              from: encodeAddress(from, 42),
              to: encodeAddress(to, 42),
              value: parseInt(value),
              state: 'success',
              createdAt: new Date().toString()
            })
            console.log({
              hash,from: encodeAddress(from, 42),to,value
            })
          }
        })
      })
    } catch (error) {
      console.error(error)
    }
>>>>>>> 041ef570
  }

  /**
   * This method will be invoked when the application stops.
   */
  async stop(): Promise<void> {
    // Add your logic for stop
  }
}<|MERGE_RESOLUTION|>--- conflicted
+++ resolved
@@ -3,9 +3,9 @@
   LifeCycleObserver
 } from '@loopback/core';
 import {repository} from '@loopback/repository';
+import {encodeAddress} from '@polkadot/util-crypto';
+import {polkadotApi} from '../helpers/polkadotApi';
 import {TransactionRepository} from '../repositories';
-import {polkadotApi} from '../helpers/polkadotApi'
-import {decodeAddress, encodeAddress} from '@polkadot/util-crypto'
 
 /**
  * This class will be bound to the application as a `LifeCycleObserver` during
@@ -27,49 +27,6 @@
   async init(): Promise<void> {
     // Add your logic for init
 
-    // try {
-    //   const wsProvider = new WsProvider('wss://rpc.myriad.systems')
-    //   const api = await ApiPromise.create({provider: wsProvider})
-    //   await api.isReady
-    //   console.log('RPC isReady for TransactionWatcher');
-
-    //   // Subscribe to system events via storage
-    //   api.query.system.events((events) => {
-    //     // Loop through the Vec<EventRecord>
-    //     events.forEach((record) => {
-    //       // Extract the phase, event and the event types
-    //       const {event} = record;
-
-    //       // Show what we are busy with
-    //       if (event.section == 'balances' && event.method == 'Transfer') {
-    //         const hash = event.hash.toString()
-    //         const from = event.data[0].toString();
-    //         const to = event.data[1].toString();
-    //         const value = event.data[2].toString();
-
-    //         this.transactionRepository.create({
-    //           trxHash: hash,
-    //           from: from,
-    //           to: to,
-    //           value: parseInt(value),
-    //           state: 'success',
-    //           createdAt: new Date().toString()
-    //         })
-    //       }
-    //     })
-    //   })
-    // } catch (error) {
-    //   console.error(error)
-    // }
-  }
-
-  /**
-   * This method will be invoked when the application starts.
-   */
-  async start(): Promise<void> {
-    // Add your logic for start
-<<<<<<< HEAD
-=======
     try {
       const api = await polkadotApi()
       await api.isReady
@@ -98,7 +55,7 @@
               createdAt: new Date().toString()
             })
             console.log({
-              hash,from: encodeAddress(from, 42),to,value
+              hash, from: encodeAddress(from, 42), to, value
             })
           }
         })
@@ -106,7 +63,13 @@
     } catch (error) {
       console.error(error)
     }
->>>>>>> 041ef570
+  }
+
+  /**
+   * This method will be invoked when the application starts.
+   */
+  async start(): Promise<void> {
+    // Add your logic for start
   }
 
   /**
